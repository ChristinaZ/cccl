/*
 *  Copyright 2008-2012 NVIDIA Corporation
 *
 *  Licensed under the Apache License, Version 2.0 (the "License");
 *  you may not use this file except in compliance with the License.
 *  You may obtain a copy of the License at
 *
 *      http://www.apache.org/licenses/LICENSE-2.0
 *
 *  Unless required by applicable law or agreed to in writing, software
 *  distributed under the License is distributed on an "AS IS" BASIS,
 *  WITHOUT WARRANTIES OR CONDITIONS OF ANY KIND, either express or implied.
 *  See the License for the specific language governing permissions and
 *  limitations under the License.
 */


/*! \file scan.inl
 *  \brief Inline file for scan.h.
 */

#include <thrust/detail/config.h>
#include <thrust/detail/static_assert.h>
#include <thrust/detail/temporary_array.h>
#include <thrust/detail/type_traits/function_traits.h>
#include <thrust/system/cuda/detail/decomposition.h>
#include <thrust/system/cuda/detail/bulk.h>


namespace thrust
{
namespace system
{
namespace cuda
{
namespace detail
{
namespace scan_detail
{


// avoid accidentally picking up some other installation of bulk that
// may be floating around
namespace bulk_ = thrust::system::cuda::detail::bulk;


struct inclusive_scan_n
{
  template<typename ConcurrentGroup, typename InputIterator, typename Size, typename OutputIterator, typename T, typename BinaryFunction>
  __device__ void operator()(ConcurrentGroup &this_group, InputIterator first, Size n, OutputIterator result, T init, BinaryFunction binary_op)
  {
    bulk_::inclusive_scan(this_group, first, first + n, result, init, binary_op);
  }


  template<typename ConcurrentGroup, typename InputIterator, typename Size, typename OutputIterator, typename BinaryFunction>
  __device__ void operator()(ConcurrentGroup &this_group, InputIterator first, Size n, OutputIterator result, BinaryFunction binary_op)
  {
    bulk_::inclusive_scan(this_group, first, first + n, result, binary_op);
  }
};


struct exclusive_scan_n
{
  template<typename ConcurrentGroup, typename InputIterator, typename Size, typename OutputIterator, typename T, typename BinaryFunction>
  __device__ void operator()(ConcurrentGroup &this_group, InputIterator first, Size n, OutputIterator result, T init, BinaryFunction binary_op)
  {
    bulk_::exclusive_scan(this_group, first, first + n, result, init, binary_op);
  }
};


struct inclusive_downsweep
{
  template<typename ConcurrentGroup, typename RandomAccessIterator1, typename Decomposition, typename RandomAccessIterator2, typename RandomAccessIterator3, typename BinaryFunction>
  __device__ void operator()(ConcurrentGroup &this_group,
                             RandomAccessIterator1 first,
                             Decomposition decomp,
                             RandomAccessIterator2 carries_first,
                             RandomAccessIterator3 result,
                             BinaryFunction binary_op)
  {
    typename Decomposition::range range = decomp[this_group.index()];
  
    RandomAccessIterator1 last = first + range.second;
    first += range.first;
    result += range.first;
  
    if(this_group.index() == 0)
    {
      bulk_::inclusive_scan(this_group, first, last, result, binary_op);
    }
    else
    {
      typename thrust::iterator_value<RandomAccessIterator2>::type carry = carries_first[this_group.index() - 1];

      bulk_::inclusive_scan(this_group, first, last, result, carry, binary_op);
    }
  }
};


struct exclusive_downsweep
{
  template<typename ConcurrentGroup, typename RandomAccessIterator1, typename Decomposition, typename RandomAccessIterator2, typename RandomAccessIterator3, typename BinaryFunction>
  __device__ void operator()(ConcurrentGroup &this_group,
                             RandomAccessIterator1 first,
                             Decomposition decomp,
                             RandomAccessIterator2 carries_first,
                             RandomAccessIterator3 result,
                             BinaryFunction binary_op)
  {
    typename Decomposition::range range = decomp[this_group.index()];
  
    RandomAccessIterator1 last = first + range.second;
    first += range.first;
    result += range.first;
  
    typename thrust::iterator_value<RandomAccessIterator2>::type carry = carries_first[this_group.index()];

    bulk::exclusive_scan(this_group, first, last, result, carry, binary_op);
  }
};


struct accumulate_tiles
{
  template<typename ConcurrentGroup, typename RandomAccessIterator1, typename Decomposition, typename RandomAccessIterator2, typename BinaryFunction>
  __device__ void operator()(ConcurrentGroup &this_group,
                             RandomAccessIterator1 first,
                             Decomposition decomp,
                             RandomAccessIterator2 result,
                             BinaryFunction binary_op)
  {
    typedef typename thrust::iterator_value<RandomAccessIterator1>::type value_type;
    
    typename Decomposition::range range = decomp[this_group.index()];

    const bool commutative = thrust::detail::is_commutative<BinaryFunction>::value;

    // for a commutative accumulate, it's much faster to pass the last value as the init for some reason
    value_type init = commutative ? first[range.second-1] : first[range.first];

    value_type sum = commutative ?
      bulk_::accumulate(this_group, first + range.first, first + range.second - 1, init, binary_op) :
      bulk_::accumulate(this_group, first + range.first + 1, first + range.second, init, binary_op);

    if(this_group.this_exec.index() == 0)
    {
      result[this_group.index()] = sum;
    } // end if
  } // end operator()
}; // end accumulate_tiles


} // end scan_detail


template<typename DerivedPolicy,
         typename InputIterator,
         typename OutputIterator,
         typename AssociativeOperator>
  OutputIterator inclusive_scan(execution_policy<DerivedPolicy> &exec,
                                InputIterator first,
                                InputIterator last,
                                OutputIterator result,
                                AssociativeOperator binary_op)
{
  namespace bulk_ = thrust::system::cuda::detail::bulk;

  typedef typename bulk_::detail::scan_detail::scan_intermediate<
    InputIterator,
    OutputIterator,
    AssociativeOperator
  >::type intermediate_type;

  typedef typename thrust::iterator_difference<InputIterator>::type Size;

  Size n = last - first;

  cudaStream_t s = stream(thrust::detail::derived_cast(exec));
  
  const Size threshold_of_parallelism = 20000;

  if(n < threshold_of_parallelism)
  {
    const Size groupsize =
      sizeof(intermediate_type) <= 2 * sizeof(int) ? 512 :
      sizeof(intermediate_type) <= 4 * sizeof(int) ? 256 :
      128;

    typedef bulk_::detail::scan_detail::scan_buffer<groupsize,3,InputIterator,OutputIterator,AssociativeOperator> heap_type;
    Size heap_size = sizeof(heap_type);
<<<<<<< HEAD
    bulk_::async(bulk_::grid<groupsize,3>(1, heap_size, s), scan_detail::inclusive_scan_n(), bulk_::root.this_exec, first, n, result, binary_op);
=======
    bulk_::async(bulk_::con<groupsize,3>(heap_size), scan_detail::inclusive_scan_n(), bulk::root, first, n, result, binary_op);

    // XXX WAR unused variable warning
    (void) groupsize;
>>>>>>> df1bcdf8
  } // end if
  else
  {
    // determined from empirical testing on k20c
    const Size groupsize =
      sizeof(intermediate_type) <=     sizeof(int) ? 128 :
      sizeof(intermediate_type) <= 2 * sizeof(int) ? 256 :
      128;

    const Size grainsize =
      sizeof(intermediate_type) <=     sizeof(int) ? 9 :
      sizeof(intermediate_type) <= 2 * sizeof(int) ? 5 :
      3;

    const Size tile_size = groupsize * grainsize;
    Size num_tiles = (n + tile_size - 1) / tile_size;

    // 20 determined from empirical testing on k20c & GTX 480
    Size subscription = 20;
    Size num_groups = thrust::min<Size>(subscription * bulk_::concurrent_group<>::hardware_concurrency(), num_tiles);

    aligned_decomposition<Size> decomp(n, num_groups, tile_size);

    thrust::detail::temporary_array<intermediate_type,DerivedPolicy> carries(exec, num_groups);
    	
    // Run the parallel raking reduce as an upsweep.
    // n loads + num_groups stores
    Size heap_size = groupsize * sizeof(intermediate_type);
    bulk_::async(bulk_::grid<groupsize,grainsize>(num_groups,heap_size,s), scan_detail::accumulate_tiles(), bulk_::root.this_exec, first, decomp, carries.begin(), binary_op);

    // scan the sums to get the carries
    // num_groups loads + num_groups stores
    const Size groupsize2 = sizeof(intermediate_type) <= 2 * sizeof(int) ? 256 : 128;
    const Size grainsize2 = 3;
    typedef bulk_::detail::scan_detail::scan_buffer<groupsize2,grainsize2,InputIterator,OutputIterator,AssociativeOperator> heap_type2;
    heap_size = sizeof(heap_type2);
    bulk_::async(bulk_::grid<groupsize2,grainsize2>(1,heap_size,s), scan_detail::inclusive_scan_n(), bulk_::root.this_exec, carries.begin(), num_groups, carries.begin(), binary_op);

    // do the downsweep - n loads, n stores
    typedef bulk_::detail::scan_detail::scan_buffer<
      groupsize,
      grainsize,
      InputIterator,OutputIterator,AssociativeOperator
    > heap_type3;
    heap_size = sizeof(heap_type3);
<<<<<<< HEAD
    bulk_::async(bulk_::grid<groupsize,grainsize>(num_groups,heap_size,s), scan_detail::inclusive_downsweep(), bulk_::root.this_exec, first, decomp, carries.begin(), result, binary_op);
=======
    bulk_::async(bulk_::grid<groupsize,grainsize>(num_groups,heap_size), scan_detail::inclusive_downsweep(), bulk_::root.this_exec, first, decomp, carries.begin(), result, binary_op);

    // XXX WAR unused variable warnings
    (void) groupsize2;
    (void) grainsize2;
>>>>>>> df1bcdf8
  } // end else

  return result + n;
} // end inclusive_scan()


template<typename DerivedPolicy,
         typename InputIterator,
         typename OutputIterator,
         typename T,
         typename AssociativeOperator>
  OutputIterator exclusive_scan(execution_policy<DerivedPolicy> &exec,
                                InputIterator first,
                                InputIterator last,
                                OutputIterator result,
                                T init,
                                AssociativeOperator binary_op)
{
  namespace bulk_ = thrust::system::cuda::detail::bulk;

  typedef typename bulk_::detail::scan_detail::scan_intermediate<
    InputIterator,
    OutputIterator,
    AssociativeOperator
  >::type intermediate_type;

  typedef typename thrust::iterator_difference<InputIterator>::type Size;

  Size n = last - first;

  cudaStream_t s = stream(thrust::detail::derived_cast(exec));
  
  const Size threshold_of_parallelism = 20000;

  if(n < threshold_of_parallelism)
  {
    const Size groupsize =
      sizeof(intermediate_type) <= 2 * sizeof(int) ? 512 :
      sizeof(intermediate_type) <= 4 * sizeof(int) ? 256 :
      128;

    typedef bulk_::detail::scan_detail::scan_buffer<groupsize,3,InputIterator,OutputIterator,AssociativeOperator> heap_type;
    Size heap_size = sizeof(heap_type);
<<<<<<< HEAD
    bulk_::async(bulk_::grid<groupsize,3>(1, heap_size, s), scan_detail::exclusive_scan_n(), bulk_::root.this_exec, first, n, result, init, binary_op);
=======
    bulk_::async(bulk_::con<groupsize,3>(heap_size), scan_detail::exclusive_scan_n(), bulk::root, first, n, result, init, binary_op);

    // XXX WAR unused variable warning
    (void) groupsize;
>>>>>>> df1bcdf8
  } // end if
  else
  {
    // determined from empirical testing on k20c
    const Size groupsize =
      sizeof(intermediate_type) <=     sizeof(int) ? 128 :
      sizeof(intermediate_type) <= 2 * sizeof(int) ? 256 :
      128;

    const Size grainsize =
      sizeof(intermediate_type) <=     sizeof(int) ? 9 :
      sizeof(intermediate_type) <= 2 * sizeof(int) ? 5 :
      3;

    const Size tile_size = groupsize * grainsize;
    Size num_tiles = (n + tile_size - 1) / tile_size;

    // 20 determined from empirical testing on k20c & GTX 480
    Size subscription = 20;
    Size num_groups = thrust::min<Size>(subscription * bulk_::concurrent_group<>::hardware_concurrency(), num_tiles);

    aligned_decomposition<Size> decomp(n, num_groups, tile_size);

    thrust::detail::temporary_array<intermediate_type,DerivedPolicy> carries(exec, num_groups);
    	
    // Run the parallel raking reduce as an upsweep.
    // n loads + num_groups stores
    Size heap_size = groupsize * sizeof(intermediate_type);
    bulk_::async(bulk_::grid<groupsize,grainsize>(num_groups,heap_size,s), scan_detail::accumulate_tiles(), bulk_::root.this_exec, first, decomp, carries.begin(), binary_op);
    
    // scan the sums to get the carries
    // num_groups loads + num_groups stores
    const Size groupsize2 = sizeof(intermediate_type) <= 2 * sizeof(int) ? 256 : 128;
    const Size grainsize2 = 3;

    typedef bulk_::detail::scan_detail::scan_buffer<groupsize2,grainsize2,InputIterator,OutputIterator,AssociativeOperator> heap_type2;
    heap_size = sizeof(heap_type2);
    bulk_::async(bulk_::grid<groupsize2,grainsize2>(1,heap_size,s), scan_detail::exclusive_scan_n(), bulk_::root.this_exec, carries.begin(), num_groups, carries.begin(), init, binary_op);

    // do the downsweep - n loads, n stores
    typedef bulk_::detail::scan_detail::scan_buffer<
      groupsize,
      grainsize,
      InputIterator,OutputIterator,AssociativeOperator
    > heap_type3;
    heap_size = sizeof(heap_type3);
<<<<<<< HEAD
    bulk_::async(bulk_::grid<groupsize,grainsize>(num_groups,heap_size,s), scan_detail::exclusive_downsweep(), bulk_::root.this_exec, first, decomp, carries.begin(), result, binary_op);
=======
    bulk_::async(bulk_::grid<groupsize,grainsize>(num_groups,heap_size), scan_detail::exclusive_downsweep(), bulk::root.this_exec, first, decomp, carries.begin(), result, binary_op);

    // XXX WAR unused variable warnings
    (void) groupsize2;
    (void) grainsize2;
>>>>>>> df1bcdf8
  } // end else

  return result + n;
} // end exclusive_scan()


} // end namespace detail
} // end namespace cuda
} // end namespace system
} // end namespace thrust
<|MERGE_RESOLUTION|>--- conflicted
+++ resolved
@@ -192,14 +192,10 @@
 
     typedef bulk_::detail::scan_detail::scan_buffer<groupsize,3,InputIterator,OutputIterator,AssociativeOperator> heap_type;
     Size heap_size = sizeof(heap_type);
-<<<<<<< HEAD
     bulk_::async(bulk_::grid<groupsize,3>(1, heap_size, s), scan_detail::inclusive_scan_n(), bulk_::root.this_exec, first, n, result, binary_op);
-=======
-    bulk_::async(bulk_::con<groupsize,3>(heap_size), scan_detail::inclusive_scan_n(), bulk::root, first, n, result, binary_op);
 
     // XXX WAR unused variable warning
     (void) groupsize;
->>>>>>> df1bcdf8
   } // end if
   else
   {
@@ -245,15 +241,11 @@
       InputIterator,OutputIterator,AssociativeOperator
     > heap_type3;
     heap_size = sizeof(heap_type3);
-<<<<<<< HEAD
     bulk_::async(bulk_::grid<groupsize,grainsize>(num_groups,heap_size,s), scan_detail::inclusive_downsweep(), bulk_::root.this_exec, first, decomp, carries.begin(), result, binary_op);
-=======
-    bulk_::async(bulk_::grid<groupsize,grainsize>(num_groups,heap_size), scan_detail::inclusive_downsweep(), bulk_::root.this_exec, first, decomp, carries.begin(), result, binary_op);
 
     // XXX WAR unused variable warnings
     (void) groupsize2;
     (void) grainsize2;
->>>>>>> df1bcdf8
   } // end else
 
   return result + n;
@@ -297,14 +289,10 @@
 
     typedef bulk_::detail::scan_detail::scan_buffer<groupsize,3,InputIterator,OutputIterator,AssociativeOperator> heap_type;
     Size heap_size = sizeof(heap_type);
-<<<<<<< HEAD
     bulk_::async(bulk_::grid<groupsize,3>(1, heap_size, s), scan_detail::exclusive_scan_n(), bulk_::root.this_exec, first, n, result, init, binary_op);
-=======
-    bulk_::async(bulk_::con<groupsize,3>(heap_size), scan_detail::exclusive_scan_n(), bulk::root, first, n, result, init, binary_op);
 
     // XXX WAR unused variable warning
     (void) groupsize;
->>>>>>> df1bcdf8
   } // end if
   else
   {
@@ -351,15 +339,11 @@
       InputIterator,OutputIterator,AssociativeOperator
     > heap_type3;
     heap_size = sizeof(heap_type3);
-<<<<<<< HEAD
     bulk_::async(bulk_::grid<groupsize,grainsize>(num_groups,heap_size,s), scan_detail::exclusive_downsweep(), bulk_::root.this_exec, first, decomp, carries.begin(), result, binary_op);
-=======
-    bulk_::async(bulk_::grid<groupsize,grainsize>(num_groups,heap_size), scan_detail::exclusive_downsweep(), bulk::root.this_exec, first, decomp, carries.begin(), result, binary_op);
 
     // XXX WAR unused variable warnings
     (void) groupsize2;
     (void) grainsize2;
->>>>>>> df1bcdf8
   } // end else
 
   return result + n;
