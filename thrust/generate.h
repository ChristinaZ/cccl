--- conflicted
+++ resolved
@@ -79,7 +79,82 @@
                 Generator gen);
 
 
-<<<<<<< HEAD
+/*! \p generate assigns the result of invoking \p gen, a function object that takes no arguments,
+ *  to each element in the range <tt>[first,last)</tt>.
+ *
+ *  \param first The first element in the range of interest.
+ *  \param last The last element in the range of interest.
+ *  \param gen A function argument, taking no parameters, used to generate values to assign to
+ *             elements in the range <tt>[first,last)</tt>.
+ *
+ *  \tparam ForwardIterator is a model of <a href="http://www.sgi.com/tech/stl/ForwardIterator.html">Forward Iterator</a>,
+ *          and \p ForwardIterator is mutable.
+ *  \tparam Generator is a model of <a href="http://www.sgi.com/tech/stl/Generator.html">Generator</a>,
+ *          and \p Generator's \c result_type is convertible to \p ForwardIterator's \c value_type.
+ *
+ *  The following code snippet demonstrates how to fill a \c host_vector with random numbers,
+ *  using the standard C library function \c rand.
+ *
+ *  \code
+ *  #include <thrust/generate.h>
+ *  #include <thrust/host_vector.h>
+ *  #include <thrust/execution_policy.h>
+ *  #include <cstdlib>
+ *  ...
+ *  thrust::host_vector<int> v(10);
+ *  srand(13);
+ *  thrust::generate(v.begin(), v.end(), rand);
+ *
+ *  // the elements of v are now pseudo-random numbers
+ *  \endcode
+ *
+ *  \see generate_n
+ *  \see http://www.sgi.com/tech/stl/generate.html
+ */
+template<typename ForwardIterator,
+         typename Generator>
+__host__ __device__
+  void generate(ForwardIterator first,
+                ForwardIterator last,
+                Generator gen);
+
+
+/*! \p generate_n assigns the result of invoking \p gen, a function object that takes no arguments,
+ *  to each element in the range <tt>[first,first + n)</tt>. The return value is <tt>first + n</tt>.
+ *
+ *  The algorithm's execution is parallelized as determined by \p exec.
+ *
+ *  \param exec The execution policy to use for parallelization.
+ *  \param first The first element in the range of interest.
+ *  \param n The size of the range of interest.
+ *  \param gen A function argument, taking no parameters, used to generate values to assign to
+ *             elements in the range <tt>[first,first + n)</tt>.
+ *
+ *  \tparam DerivedPolicy The name of the derived execution policy.
+ *  \tparam OutputIterator is a model of <a href="http://www.sgi.com/tech/stl/OutputIterator.html">Output Iterator</a>.
+ *  \tparam Size is an integral type (either signed or unsigned).
+ *  \tparam Generator is a model of <a href="http://www.sgi.com/tech/stl/Generator.html">Generator</a>,
+ *          and \p Generator's \c result_type is convertible to a type in \p OutputIterator's set of \c value_types.
+ *
+ *  The following code snippet demonstrates how to fill a \c host_vector with random numbers,
+ *  using the standard C library function \c rand using the \p thrust::host execution policy for parallelization:
+ *
+ *  \code
+ *  #include <thrust/generate.h>
+ *  #include <thrust/host_vector.h>
+ *  #include <thrust/execution_policy.h>
+ *  #include <cstdlib>
+ *  ...
+ *  thrust::host_vector<int> v(10);
+ *  srand(13);
+ *  thrust::generate_n(thrust::host, v.begin(), 10, rand);
+ *
+ *  // the elements of v are now pseudo-random numbers
+ *  \endcode
+ *
+ *  \see generate
+ *  \see http://www.sgi.com/tech/stl/generate.html
+ */
 template<typename DerivedPolicy,
          typename OutputIterator,
          typename Size,
@@ -91,98 +166,6 @@
                             Generator gen);
 
 
-/*! \addtogroup transformations
- *  \{
- */
-
-=======
->>>>>>> ef581224
-/*! \p generate assigns the result of invoking \p gen, a function object that takes no arguments,
- *  to each element in the range <tt>[first,last)</tt>.
- *
- *  \param first The first element in the range of interest.
- *  \param last The last element in the range of interest.
- *  \param gen A function argument, taking no parameters, used to generate values to assign to
- *             elements in the range <tt>[first,last)</tt>.
- *
- *  \tparam ForwardIterator is a model of <a href="http://www.sgi.com/tech/stl/ForwardIterator.html">Forward Iterator</a>,
- *          and \p ForwardIterator is mutable.
- *  \tparam Generator is a model of <a href="http://www.sgi.com/tech/stl/Generator.html">Generator</a>,
- *          and \p Generator's \c result_type is convertible to \p ForwardIterator's \c value_type.
- *
- *  The following code snippet demonstrates how to fill a \c host_vector with random numbers,
- *  using the standard C library function \c rand.
- *
- *  \code
- *  #include <thrust/generate.h>
- *  #include <thrust/host_vector.h>
- *  #include <thrust/execution_policy.h>
- *  #include <cstdlib>
- *  ...
- *  thrust::host_vector<int> v(10);
- *  srand(13);
- *  thrust::generate(v.begin(), v.end(), rand);
- *
- *  // the elements of v are now pseudo-random numbers
- *  \endcode
- *
- *  \see generate_n
- *  \see http://www.sgi.com/tech/stl/generate.html
- */
-template<typename ForwardIterator,
-         typename Generator>
-__host__ __device__
-  void generate(ForwardIterator first,
-                ForwardIterator last,
-                Generator gen);
-
-
-/*! \p generate_n assigns the result of invoking \p gen, a function object that takes no arguments,
- *  to each element in the range <tt>[first,first + n)</tt>. The return value is <tt>first + n</tt>.
- *
- *  The algorithm's execution is parallelized as determined by \p exec.
- *
- *  \param exec The execution policy to use for parallelization.
- *  \param first The first element in the range of interest.
- *  \param n The size of the range of interest.
- *  \param gen A function argument, taking no parameters, used to generate values to assign to
- *             elements in the range <tt>[first,first + n)</tt>.
- *
- *  \tparam DerivedPolicy The name of the derived execution policy.
- *  \tparam OutputIterator is a model of <a href="http://www.sgi.com/tech/stl/OutputIterator.html">Output Iterator</a>.
- *  \tparam Size is an integral type (either signed or unsigned).
- *  \tparam Generator is a model of <a href="http://www.sgi.com/tech/stl/Generator.html">Generator</a>,
- *          and \p Generator's \c result_type is convertible to a type in \p OutputIterator's set of \c value_types.
- *
- *  The following code snippet demonstrates how to fill a \c host_vector with random numbers,
- *  using the standard C library function \c rand using the \p thrust::host execution policy for parallelization:
- *
- *  \code
- *  #include <thrust/generate.h>
- *  #include <thrust/host_vector.h>
- *  #include <thrust/execution_policy.h>
- *  #include <cstdlib>
- *  ...
- *  thrust::host_vector<int> v(10);
- *  srand(13);
- *  thrust::generate_n(thrust::host, v.begin(), 10, rand);
- *
- *  // the elements of v are now pseudo-random numbers
- *  \endcode
- *
- *  \see generate
- *  \see http://www.sgi.com/tech/stl/generate.html
- */
-template<typename DerivedPolicy,
-         typename OutputIterator,
-         typename Size,
-         typename Generator>
-  OutputIterator generate_n(const thrust::detail::execution_policy_base<DerivedPolicy> &exec,
-                            OutputIterator first,
-                            Size n,
-                            Generator gen);
-
-
 /*! \p generate_n assigns the result of invoking \p gen, a function object that takes no arguments,
  *  to each element in the range <tt>[first,first + n)</tt>. The return value is <tt>first + n</tt>.
  *
