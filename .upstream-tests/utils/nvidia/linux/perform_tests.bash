--- conflicted
+++ resolved
@@ -251,13 +251,10 @@
     DETECTION_LIT_FLAGS="${DETECTION_LIT_FLAGS} -o ${JSON_OUTPUT_TARGET}/detect_sm.log"
   fi
 
-<<<<<<< HEAD
-  LIBCXX_SITE_CONFIG=${LIBCUDACXX_LIT_SITE_CONFIG} \
-  bash -c "lit ${DETECTION_LIT_FLAGS} ${LIBCUDACXX_PATH}/test/nothing_to_do.pass.cpp" \
-=======
+
   LIBCUDACXX_SITE_CONFIG=${LIBCUDACXX_LIT_SITE_CONFIG} \
-  bash -c "lit -vv -a ${LIBCUDACXX_PATH}/test/nothing_to_do.pass.cpp -Dcompute_archs=\"${KNOWN_COMPUTE_ARCHS}\"" \
->>>>>>> 60a1fd13
+  bash -c "lit ${DETECTION_LIT_FLAGS} ${LIBCUDACXX_PATH}/test/nothing_to_do.pass.cpp -Dcompute_archs=\"${KNOWN_COMPUTE_ARCHS}\"" \
+
   > ${ARCH_DETECTION_LOG} 2>&1
   if [ "${PIPESTATUS[0]}" != "0" ]
   then
@@ -361,13 +358,10 @@
 
   echo "# TEST libcu++"
   TIMEFORMAT="# WALLTIME libcu++: %R [sec]" \
-<<<<<<< HEAD
-  LIBCXX_SITE_CONFIG=${LIBCUDACXX_LIT_SITE_CONFIG} \
+
+  LIBCUDACXX_SITE_CONFIG=${LIBCUDACXX_LIT_SITE_CONFIG} \
   bash -c "${LIT_PREFIX} lit ${LIT_FLAGS} ${LIT_COMPUTE_ARCHS_FLAG}${LIBCUDACXX_COMPUTE_ARCHS}${LIT_COMPUTE_ARCHS_SUFFIX} ${LIBCUDACXX_TEST_TARGETS} ${OUTPUT_STREAM_FLAG}" \
-=======
-  LIBCUDACXX_SITE_CONFIG=${LIBCUDACXX_LIT_SITE_CONFIG} \
-  bash -c "${LIT_PREFIX} lit ${LIT_FLAGS} ${LIT_COMPUTE_ARCHS_FLAG}${LIBCUDACXX_COMPUTE_ARCHS}${LIT_COMPUTE_ARCHS_SUFFIX} ${LIBCUDACXX_TEST_TARGETS}" \
->>>>>>> 60a1fd13
+  
   2>&1 | tee "${LIBCUDACXX_LOG}"
   if [ "${PIPESTATUS[0]}" != "0" ]; then report_and_exit 1; fi
 else
