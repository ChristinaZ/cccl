# Copyright (c) 2018-2020 NVIDIA Corporation
# SPDX-License-Identifier: Apache-2.0 WITH LLVM-exception
# Released under the Apache License v2.0 with LLVM Exceptions.
# See https://llvm.org/LICENSE.txt for license information.

# SDK_TYPE needs to be a base image that contains CUDA.
# | SDK_TYPE | SDK_VER             |
# | cuda     | 11.3.1-devel        |
# | nvhpc    | 21.5-devel-cuda11.3 |
ARG SDK_TYPE=cuda
ARG SDK_VER=11.3.1-devel
# | OS_TYPE  | OS_VER |
# | ubuntu   | 20.04  |
# | centos   | 7      |
ARG OS_TYPE=ubuntu
ARG OS_VER=20.04
# | CXX_TYPE | CXX_VER         |
# | gcc      | 5 6 7 8 9 10 11 |
# | clang    | 7 8 9 10 11     |
# | icc      | latest          |
# | nvcxx    | 21.5            |
ARG CXX_TYPE=gcc
ARG CXX_VER=9
FROM nvcr.io/nvidia/${SDK_TYPE}:${SDK_VER}-${OS_TYPE}${OS_VER}

# Pull arguments from build arguments.
ARG SDK_TYPE
ARG SDK_VER
ARG OS_TYPE
ARG OS_VER
ARG CXX_TYPE
ARG CXX_VER

# Ubuntu 20.04 doesn't have GCC 11 in its repos, so get it from the toolchain PPA.
ARG UBUNTU_TOOL_DEB_REPO=http://ppa.launchpad.net/ubuntu-toolchain-r/test/ubuntu
ARG UBUNTU_TOOL_FINGER=60C317803A41BA51845E371A1E9377A2BA9EF27F

# Ubuntu 20.04 doesn't have GCC 5 and GCC 6, so get it from an older release.
ARG UBUNTU_ARCHIVE_DEB_REPO="http://archive.ubuntu.com/ubuntu bionic main universe"

ARG ICC_DEB_REPO="https://apt.repos.intel.com/oneapi all main"
ARG ICC_KEY=https://apt.repos.intel.com/intel-gpg-keys/GPG-PUB-KEY-INTEL-SW-PRODUCTS-2023.PUB

# CentOS 7 doesn't have a new enough version of CMake in its repos.
ARG CMAKE_VER=3.18.4
ARG CMAKE_URL=https://github.com/Kitware/CMake/releases/download/v${CMAKE_VER}/cmake-${CMAKE_VER}-Linux-x86_64.sh

ARG TINI_VER=0.18.0
ARG TINI_URL=https://github.com/krallin/tini/releases/download/v${TINI_VER}/tini

# `--silent --show-error` disables non-error output.
# `--fail` causes `curl` to return an error code on HTTP errors.
ARG CURL="curl --silent --show-error --fail"

# `-y` answers yes to any interactive prompts.
# `--no-install-recommends` avoids unnecessary packages, keeping the image smaller.
ARG APT_GET="apt-get -y --no-install-recommends"

# `-y` answers yes to any interactive prompts.
ARG YUM="yum -y"

ENV TZ=US/Pacific
ENV DEBIAN_FRONTEND=noninteractive
# apt-key complains about non-interactive usage.
ENV APT_KEY_DONT_WARN_ON_DANGEROUS_USAGE=1

SHELL ["/usr/bin/env", "bash", "-c"]

RUN function comment() { :; }; \
    if [[ "${OS_TYPE}" == "ubuntu"* ]]; then \
      export ALTERNATIVES=update-alternatives; \
      ${APT_GET} update; \
      ${APT_GET} install apt-utils \
        2> >(grep -v 'debconf: delaying package configuration, since apt-utils is not installed' >&2); \
      ${APT_GET} install curl; \
      ${APT_GET} install gnupg; \
      if   [[ "${CXX_TYPE}" == "gcc" && "${CXX_VER}" -le 6 ]]; then \
        echo "deb ${UBUNTU_ARCHIVE_DEB_REPO}" >> /etc/apt/sources.list.d/ubuntu-archive.list; \
      elif [[ "${CXX_TYPE}" == "gcc" && "${CXX_VER}" -ge 6 ]]; then \
        source /etc/os-release; \
        echo "deb ${UBUNTU_TOOL_DEB_REPO} ${UBUNTU_CODENAME} main" >> /etc/apt/sources.list; \
        apt-key adv --keyserver keyserver.ubuntu.com --recv-keys ${UBUNTU_TOOL_FINGER} 2>&1; \
      elif [[ "${CXX_TYPE}" == "icc" ]]; then \
        echo "deb ${ICC_DEB_REPO}" > /etc/apt/sources.list.d/icc.list; \
        ${CURL} -L ${ICC_KEY} -o - | apt-key add -; \
      fi; \
      ${APT_GET} update; \
      comment "Build Tools"; \
      ${APT_GET} install python3-pip python3-setuptools python3-wheel; \
      ${ALTERNATIVES} --install /usr/bin/python python $(which python3) 3; \
      ${ALTERNATIVES} --set python $(which python3); \
<<<<<<< HEAD
      ${ALTERNATIVES} --set pip    $(which pip3); \
      apt-get -y --no-install-recommends install make ninja-build; \
      apt-get -y --no-install-recommends install llvm-dev; \
      apt-get -y --no-install-recommends install libtbb-dev; \
      apt-get -y --no-install-recommends install libomp-dev; \
      apt-get -y --no-install-recommends install sudo; \
      apt-get -y --no-install-recommends install gdb; \
      apt-get -y --no-install-recommends install strace; \
      apt-get -y --no-install-recommends install less; \
      apt-get -y --no-install-recommends install git; \
      apt-get -y --no-install-recommends install vim emacs-nox; \
      apt-get -y --no-install-recommends install ccache; \
      curl --silent --show-error -L ${DOXYPRESS_URL} -o doxypress.tar.bz2; \
      mkdir -p /opt/copperspice; \
      tar -xf doxypress.tar.bz2 -C /opt/copperspice; \
      echo "export PATH=\"/opt/copperspice:\${PATH}\"" >> /etc/cccl.bashrc; \
      rm doxypress.tar.bz2; \
=======
      ${APT_GET} install zip unzip tar; \
      ${APT_GET} install sudo; \
      ${APT_GET} install openssh-client; \
      ${APT_GET} install llvm-dev; \
      ${APT_GET} install libtbb-dev; \
      ${APT_GET} install libomp-dev; \
      ${APT_GET} install make ninja-build; \
      ${APT_GET} install pkg-config; \
      comment "Developer Tools"; \
      ${APT_GET} install gdb; \
      ${APT_GET} install strace; \
      ${APT_GET} install less; \
      ${APT_GET} install git; \
      ${APT_GET} install vim emacs-nox; \
      comment "Documentation Tools."; \
      ${APT_GET} install flex bison; \
      ${APT_GET} install bundler ruby-dev; \
      comment "Compilers."; \
      ${APT_GET} install g++-9; \
>>>>>>> 7b7907d3
      if   [[ "${CXX_TYPE}" == "gcc" ]]; then \
        ${APT_GET} install g++-${CXX_VER} gcc-${CXX_VER}; \
        export CC=$(which gcc-${CXX_VER}); \
        export CXX=$(which g++-${CXX_VER}); \
      elif [[ "${CXX_TYPE}" == "clang" ]]; then \
        ${APT_GET} install clang-${CXX_VER}; \
        export CC=$(which clang-${CXX_VER}); \
        export CXX=$(which clang++-${CXX_VER}); \
      elif [[ "${CXX_TYPE}" == "icc" ]]; then \
        ${APT_GET} install intel-oneapi-compiler-dpcpp-cpp-and-cpp-classic g++; \
        source /opt/intel/oneapi/setvars.sh; \
        export CC=$(which icc); \
        export CXX=$(which icpc); \
      elif [[ "${CXX_TYPE}" == "nvcxx" ]]; then \
        export CC=$(which nvc); \
        export CXX=$(which nvc++); \
      fi; \
      ${APT_GET} clean; \
      rm -rf /var/lib/apt/lists/*; \
      echo "source /etc/cccl.bashrc" >> /etc/bash.bashrc; \
    elif [[ "${OS_TYPE}" == "centos" ]]; then \
      export ALTERNATIVES=alternatives; \
<<<<<<< HEAD
      yum -y --enablerepo=extras install epel-release; \
      yum -y updateinfo; \
      yum -y install centos-release-scl; \
      yum -y install which; \
      yum -y install python python-pip; \
      yum -y install make ninja-build; \
      yum -y install llvm-devel; \
      yum -y install tbb-devel; \
      yum -y install sudo; \
      yum -y install gdb; \
      yum -y install strace; \
      yum -y install less; \
      yum -y install git; \
      yum -y install vim emacs-nox; \
      yum -y install ccache; \
=======
      ${YUM} --enablerepo=extras install epel-release; \
      ${YUM} updateinfo; \
      ${YUM} install centos-release-scl; \
      comment "Build Tools"; \
      ${YUM} install python python-pip; \
      ${YUM} install zip unzip tar; \
      ${YUM} install sudo; \
      ${YUM} install openssh-clients; \
      ${YUM} install pkgconfig; \
      ${YUM} install make ninja-build; \
      ${YUM} install llvm-devel; \
      ${YUM} install tbb-devel; \
      comment "Developer Tools"; \
      ${YUM} install which; \
      ${YUM} install gdb; \
      ${YUM} install strace; \
      ${YUM} install less; \
      ${YUM} install git; \
      ${YUM} install vim emacs-nox; \
      comment "Compilers."; \
>>>>>>> 7b7907d3
      if   [[ "${CXX_TYPE}" == "gcc" ]]; then \
        ${YUM} install devtoolset-${CXX_VER}-gcc*; \
        source scl_source enable devtoolset-${CXX_VER}; \
        echo "source scl_source enable devtoolset-${CXX_VER}" >> /etc/cccl.bashrc; \
        source /etc/cccl.bashrc; \
        export CC=$(which gcc); \
        export CXX=$(which g++); \
      elif [[ "${CXX_TYPE}" == "nvcxx" ]]; then \
        ${YUM} install devtoolset-7-gcc*; \
        echo "source scl_source enable devtoolset-7" >> /etc/cccl.bashrc; \
        source /etc/cccl.bashrc; \
        export CC=$(which nvc); \
        export CXX=$(which nvc++); \
      else \
        echo -e "\n\n>>>> ERROR: ${CXX_TYPE} is not supported on ${OS_TYPE}.\n\n"; \
        exit 1; \
      fi; \
      rm -f /usr/bin/cc; \
      rm -f /usr/bin/c++; \
      echo "source /etc/cccl.bashrc" >> /etc/bashrc; \
    fi; \
    ${ALTERNATIVES} --install /usr/bin/cc  cc  ${CC}  99; \
    ${ALTERNATIVES} --install /usr/bin/c++ c++ ${CXX} 99; \
    ${ALTERNATIVES} --set cc  ${CC}; \
    ${ALTERNATIVES} --set c++ ${CXX}; \
    if [[ "${CXX_TYPE}" == "nvcxx" ]]; then \
      export CUDACXX=$(which nvc++); \
    else \
      export CUDACXX=$(which nvcc); \
    fi; \
    echo "export PATH=${PATH}"            >> /etc/cccl.bashrc; \
    echo "export LD_LIBRARY_PATH=${PATH}" >> /etc/cccl.bashrc; \
    echo "export CC=${CC}"                >> /etc/cccl.bashrc; \
    echo "export CXX=${CXX}"              >> /etc/cccl.bashrc; \
    echo "export CUDACXX=${CUDACXX}"      >> /etc/cccl.bashrc; \
    echo "export SDK_TYPE=${SDK_TYPE}"    >> /etc/cccl.bashrc; \
    echo "export SDK_VER=${SDK_VER}"      >> /etc/cccl.bashrc; \
    echo "export OS_TYPE=${OS_TYPE}"      >> /etc/cccl.bashrc; \
    echo "export OS_VER=${OS_VER}"        >> /etc/cccl.bashrc; \
    echo "export CXX_TYPE=${CXX_TYPE}"    >> /etc/cccl.bashrc; \
    echo "export CXX_VER=${CXX_VER}"      >> /etc/cccl.bashrc; \
    if [[ "${CXX_TYPE}" == "icc" ]]; then \
      comment "ICC's setup script clobbers bash arguments, so we must"; \
      comment "save them before calling it and restore them afterwards."; \
      echo "bash_args=(\"\$@\")"                            >> /etc/cccl.bashrc; \
      echo "source /opt/intel/oneapi/setvars.sh --force"    >> /etc/cccl.bashrc; \
      echo "export CMAKE_LIBRARY_PATH=\"\${LIBRARY_PATH}\"" >> /etc/cccl.bashrc; \
      echo "set -- \"\${bash_args[@]}\""                    >> /etc/cccl.bashrc; \
    fi; \
    echo "ALL ALL=(ALL) NOPASSWD:ALL"     >> /etc/sudoers; \
    pip install lit; \
    ${CURL} -L ${CMAKE_URL} -o cmake.bash; \
    bash cmake.bash -- --skip-license --prefix=/usr; \
    rm cmake.bash; \
    if [[ "${OS_TYPE}" == "ubuntu"* ]]; then \
      comment "Build Doxygen."; \
      git clone https://github.com/brycelelbach/doxygen.git /tmp/doxygen 2>&1; \
      cmake -B /tmp/doxygen/build \
            -DCMAKE_CXX_COMPILER=g++-9 \
            -DCMAKE_BUILD_TYPE=MinSizeRel \
            /tmp/doxygen; \
      cmake --build /tmp/doxygen/build --config MinSizeRel; \
      cmake --install /tmp/doxygen/build --config MinSizeRel; \
      comment "Install vcpkg for Doxybook2."; \
      git clone https://github.com/microsoft/vcpkg /tmp/vcpkg 2>&1; \
      /tmp/vcpkg/bootstrap-vcpkg.sh -disableMetrics -useSystemBinaries; \
      comment "Build Doxybook2."; \
      git clone https://github.com/brycelelbach/doxybook2.git /tmp/doxybook2 2>&1; \
      comment "--no-binarycaching avoids zipping up and storing stuff we're "; \
      comment "just going to delete later."; \
      /tmp/vcpkg/vcpkg --no-binarycaching install $(cat /tmp/doxybook2/vcpkg.txt); \
      mkdir /tmp/doxybook2/build; \
      cmake -B /tmp/doxybook2/build \
            -DCMAKE_CXX_COMPILER=g++-9 \
            -DCMAKE_BUILD_TYPE=MinSizeRel \
            -DCMAKE_TOOLCHAIN_FILE=/tmp/vcpkg/scripts/buildsystems/vcpkg.cmake \
            /tmp/doxybook2; \
      cmake --build /tmp/doxybook2/build --config MinSizeRel; \
      cmake --install /tmp/doxybook2/build --config MinSizeRel; \
      comment "Cleanup documentation build environment."; \
      rm -rf /tmp/doxygen; \
      rm -rf /tmp/vcpkg; \
      rm -rf ~/.vcpkg; \
      rm -rf /tmp/doxybook2; \
    fi; \
    ${CURL} -L ${TINI_URL} -o /usr/bin/tini; \
    chmod +x /usr/bin/tini; \
    ${CXX} --version

ENTRYPOINT [ "/usr/bin/tini", "--" ]
CMD [ "/bin/bash" ]<|MERGE_RESOLUTION|>--- conflicted
+++ resolved
@@ -89,25 +89,7 @@
       ${APT_GET} install python3-pip python3-setuptools python3-wheel; \
       ${ALTERNATIVES} --install /usr/bin/python python $(which python3) 3; \
       ${ALTERNATIVES} --set python $(which python3); \
-<<<<<<< HEAD
-      ${ALTERNATIVES} --set pip    $(which pip3); \
-      apt-get -y --no-install-recommends install make ninja-build; \
-      apt-get -y --no-install-recommends install llvm-dev; \
-      apt-get -y --no-install-recommends install libtbb-dev; \
-      apt-get -y --no-install-recommends install libomp-dev; \
-      apt-get -y --no-install-recommends install sudo; \
-      apt-get -y --no-install-recommends install gdb; \
-      apt-get -y --no-install-recommends install strace; \
-      apt-get -y --no-install-recommends install less; \
-      apt-get -y --no-install-recommends install git; \
-      apt-get -y --no-install-recommends install vim emacs-nox; \
-      apt-get -y --no-install-recommends install ccache; \
-      curl --silent --show-error -L ${DOXYPRESS_URL} -o doxypress.tar.bz2; \
-      mkdir -p /opt/copperspice; \
-      tar -xf doxypress.tar.bz2 -C /opt/copperspice; \
-      echo "export PATH=\"/opt/copperspice:\${PATH}\"" >> /etc/cccl.bashrc; \
-      rm doxypress.tar.bz2; \
-=======
+
       ${APT_GET} install zip unzip tar; \
       ${APT_GET} install sudo; \
       ${APT_GET} install openssh-client; \
@@ -115,6 +97,7 @@
       ${APT_GET} install libtbb-dev; \
       ${APT_GET} install libomp-dev; \
       ${APT_GET} install make ninja-build; \
+      ${APT_GET} install ccache; \
       ${APT_GET} install pkg-config; \
       comment "Developer Tools"; \
       ${APT_GET} install gdb; \
@@ -127,7 +110,6 @@
       ${APT_GET} install bundler ruby-dev; \
       comment "Compilers."; \
       ${APT_GET} install g++-9; \
->>>>>>> 7b7907d3
       if   [[ "${CXX_TYPE}" == "gcc" ]]; then \
         ${APT_GET} install g++-${CXX_VER} gcc-${CXX_VER}; \
         export CC=$(which gcc-${CXX_VER}); \
@@ -150,23 +132,6 @@
       echo "source /etc/cccl.bashrc" >> /etc/bash.bashrc; \
     elif [[ "${OS_TYPE}" == "centos" ]]; then \
       export ALTERNATIVES=alternatives; \
-<<<<<<< HEAD
-      yum -y --enablerepo=extras install epel-release; \
-      yum -y updateinfo; \
-      yum -y install centos-release-scl; \
-      yum -y install which; \
-      yum -y install python python-pip; \
-      yum -y install make ninja-build; \
-      yum -y install llvm-devel; \
-      yum -y install tbb-devel; \
-      yum -y install sudo; \
-      yum -y install gdb; \
-      yum -y install strace; \
-      yum -y install less; \
-      yum -y install git; \
-      yum -y install vim emacs-nox; \
-      yum -y install ccache; \
-=======
       ${YUM} --enablerepo=extras install epel-release; \
       ${YUM} updateinfo; \
       ${YUM} install centos-release-scl; \
@@ -177,6 +142,7 @@
       ${YUM} install openssh-clients; \
       ${YUM} install pkgconfig; \
       ${YUM} install make ninja-build; \
+      ${YUM} install ccache; \
       ${YUM} install llvm-devel; \
       ${YUM} install tbb-devel; \
       comment "Developer Tools"; \
@@ -187,7 +153,6 @@
       ${YUM} install git; \
       ${YUM} install vim emacs-nox; \
       comment "Compilers."; \
->>>>>>> 7b7907d3
       if   [[ "${CXX_TYPE}" == "gcc" ]]; then \
         ${YUM} install devtoolset-${CXX_VER}-gcc*; \
         source scl_source enable devtoolset-${CXX_VER}; \
